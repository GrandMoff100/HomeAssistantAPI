[build-system]
build-backend = "poetry.core.masonry.api"
requires = ["poetry-core>=1.0.0"]

[tool.bandit]
skips = ["B105"]

[tool.isort]
profile = "black"

[tool.poetry]
authors = ["GrandMoff100 <minecraftcrusher100@gmail.com>"]
description = "Python Wrapper for Homeassistant's REST API"
documentation = "https://homeassistantapi.readthedocs.io"
homepage = "https://github.com/GrandMoff100/HomeAssistantAPI"
license = "GPL-3.0-or-later"
name = "HomeAssistant-API"
readme = "README.md"
include = ["homeassistant_api/py.typed"]
repository = "https://github.com/GrandMoff100/HomeAssistantAPI"
version = "4.0.0.post2"
packages = [{ include = "homeassistant_api" }]

[tool.poetry.dependencies]
aiohttp = "^3.8.1"
aiohttp-client-cache = "^0.6.1"
pydantic = "<=1.9.0"
<<<<<<< HEAD
python = "^3.7,<4.0.0"
requests = "2.27.1"
=======
python = ">=3.7,<4.0.0"
requests = "^2.27.1"
>>>>>>> 8b0b918f
requests-cache = "^0.9.2"
simplejson = "^3.17.6"

[tool.poetry.group.docs]
optional = true

[tool.poetry.group.docs.dependencies]
sphinx-autodoc-typehints = "^1.17.0"
sphinx-rtd-theme = "^1.0.0"
autodoc-pydantic = "^1.6.1"
toml = "^0.10.2"

[tool.poetry.dev-dependencies]
black = "^22.3.0"
flake8 = "^4.0.1"
isort = "^5.10.1"
pre-commit = "^2.17.0"
pylint = "^2.12.2"
pytest = "^6.2.5"
toml = "^0.10.2"
types-docutils = "^0.17.5"
types-requests = "^2.27.9"
types-simplejson = "^3.17.3"
types-toml = "^0.10.4"
mypy = "^0.931"
pytest-asyncio = "^0.18.3"
pytest-cov = "^3.0.0"
aiosqlite = "^0.17.0"

[tool.pylint.master]
extension-pkg-whitelist = ["pydantic"]
ignore-paths = ["examples"]

[tool.pylint.messages_control]
disable = [
    "duplicate-code",
    "too-many-public-methods",
    "too-many-arguments",
    "protected-access"
]


[tool.pytest.ini_options]
asyncio_mode = "auto"
log_cli = true
# log_cli_level = "DEBUG"
log_cli_format = "%(asctime)s [%(levelname)8s] %(message)s (%(filename)s:%(lineno)s)"
log_cli_date_format = "%Y-%m-%d %H:%M:%S"

[tool.coverage.report]
exclude_lines = [
    "if TYPE_CHECKING:",
    "def __repr__\\(self\\) -> str:",
    "raise RequestTimeoutError\\(",
    "except \\(json\\.decoder\\.JSONDecodeError, simplejson.decoder\\.JSONDecodeError\\) as err:",
    "pass",
    "last_updated < \\(now := datetime\\.now\\(\\)\\) - wait",
    "pragma: no cover"
]<|MERGE_RESOLUTION|>--- conflicted
+++ resolved
@@ -25,13 +25,8 @@
 aiohttp = "^3.8.1"
 aiohttp-client-cache = "^0.6.1"
 pydantic = "<=1.9.0"
-<<<<<<< HEAD
 python = "^3.7,<4.0.0"
-requests = "2.27.1"
-=======
-python = ">=3.7,<4.0.0"
 requests = "^2.27.1"
->>>>>>> 8b0b918f
 requests-cache = "^0.9.2"
 simplejson = "^3.17.6"
 
