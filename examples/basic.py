from homeassistant_api import Client

<<<<<<< HEAD

api_url = "https://larsen-hassio.duckdns.org:8123/api"  # Something like http://localhost:8123/api
token = os.getenv("HOMEASSISTANT_TOKEN")  # Used to aunthenticate yourself with homeassistant
# See the documentation on how to obtain a Long Lived Access Token


with Client(api_url, token) as client:  # Create Client objecty and check that its running.
    light = client.get_domain("light")

    # Tells homeassistant to trigger the turn_on service on the given entity_id
    light.turn_on(entity_id="light.front_room")
=======
api_url = "<API URL>"  # Something like http://localhost:8123/api
token = "<Long Lived Access Token>"  # Used to aunthenticate yourself with homeassistant
# See the documentation on how to obtain a Long Lived Access Token

with Client(api_url, token) as client:  # Initializes main object and pings the server.
    # Gets all services under the light domain.
    light = client.get_domain("light")

    # Tells homeassistant to trigger the turn_on service on the given entity_id
    light.turn_on.trigger(entity_id="light.front_room")
>>>>>>> 32793698
<|MERGE_RESOLUTION|>--- conflicted
+++ resolved
@@ -1,6 +1,6 @@
+import os
 from homeassistant_api import Client
 
-<<<<<<< HEAD
 
 api_url = "https://larsen-hassio.duckdns.org:8123/api"  # Something like http://localhost:8123/api
 token = os.getenv("HOMEASSISTANT_TOKEN")  # Used to aunthenticate yourself with homeassistant
@@ -11,16 +11,4 @@
     light = client.get_domain("light")
 
     # Tells homeassistant to trigger the turn_on service on the given entity_id
-    light.turn_on(entity_id="light.front_room")
-=======
-api_url = "<API URL>"  # Something like http://localhost:8123/api
-token = "<Long Lived Access Token>"  # Used to aunthenticate yourself with homeassistant
-# See the documentation on how to obtain a Long Lived Access Token
-
-with Client(api_url, token) as client:  # Initializes main object and pings the server.
-    # Gets all services under the light domain.
-    light = client.get_domain("light")
-
-    # Tells homeassistant to trigger the turn_on service on the given entity_id
-    light.turn_on.trigger(entity_id="light.front_room")
->>>>>>> 32793698
+    light.turn_on(entity_id="light.front_room")