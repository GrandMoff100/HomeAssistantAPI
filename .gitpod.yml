--- conflicted
+++ resolved
@@ -8,14 +8,6 @@
       pip install poetry
       poetry config virtualenvs.create false
       poetry install
-<<<<<<< HEAD
-vscode:
-  extensions:
-    - ms-python.python
-    - matangover.mypy
-    - rogalmic.bash-debug
-=======
->>>>>>> 32793698
 ports:
   - port: 8000
     visibility: public
