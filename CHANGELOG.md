# Changelog

**v3.0.0**
- Added Rigorous CI/CD tools, i.e. `black`, `isort`, `mypy`, `pre-commit`, `pylint`, `flake8`.
- Renamed `AsyncClient` methods with `async_<method>` convention.
- `Client` and `AsyncClient` can be initialized without confirming the API's status.
- `Client` and `AsyncClient` are now both context managers that function the exact same.
- Both clients now share previously redundant model conversion methods.
- Reversed CHANGELOG order (most recent first).

**v2.4.0.post2**
- Fixed wrong check in malformed_id function

<<<<<<< HEAD
**v2.4.0.post1**
- Replaced `text/plain` with `application/octet-stream` in docs and processing module.
- Added message content to UnrecognizedStatusCodeError to help with user debugging
=======
**v2.3.0**
- Bug fixes (see closed issues between releases)
- Added global request kwargs parameter to Client objects (see [docs](https://homeassistantapi.readthedocs.io/en/latest/api.html))
>>>>>>> 32793698

**v2.4.0**
- Bug fixes (see closed issues between releases)
- Added a processing framework for hooking into mimetype processing
- Fixed some issues with some ``AsyncClient`` methods

**v2.3.0**
- Bug fixes (see closed issues between releases)
- Added global request kwargs parameter to Client objects (see [docs](homeassistantapi.rtfd.io/en/latest/api.html#homeassistant_api.Client))

**v2.2.0**
- Implemented async support with `homeassistant_api._async.AsyncClient`

**v2.1.0**
- Added Event support

**v2.0.0**
- Added Data Models
- Added Documentation
- Added functions for all endpoints<|MERGE_RESOLUTION|>--- conflicted
+++ resolved
@@ -1,6 +1,7 @@
 # Changelog
 
-**v3.0.0**
+## v3.0.0
+
 - Added Rigorous CI/CD tools, i.e. `black`, `isort`, `mypy`, `pre-commit`, `pylint`, `flake8`.
 - Renamed `AsyncClient` methods with `async_<method>` convention.
 - `Client` and `AsyncClient` can be initialized without confirming the API's status.
@@ -8,35 +9,36 @@
 - Both clients now share previously redundant model conversion methods.
 - Reversed CHANGELOG order (most recent first).
 
-**v2.4.0.post2**
+## v2.4.0.post2
+
 - Fixed wrong check in malformed_id function
 
-<<<<<<< HEAD
-**v2.4.0.post1**
+## v2.4.0.post1
+
 - Replaced `text/plain` with `application/octet-stream` in docs and processing module.
 - Added message content to UnrecognizedStatusCodeError to help with user debugging
-=======
-**v2.3.0**
-- Bug fixes (see closed issues between releases)
-- Added global request kwargs parameter to Client objects (see [docs](https://homeassistantapi.readthedocs.io/en/latest/api.html))
->>>>>>> 32793698
 
-**v2.4.0**
+## v2.4.0
+
 - Bug fixes (see closed issues between releases)
 - Added a processing framework for hooking into mimetype processing
 - Fixed some issues with some ``AsyncClient`` methods
 
-**v2.3.0**
+## v2.3.0
+
 - Bug fixes (see closed issues between releases)
 - Added global request kwargs parameter to Client objects (see [docs](homeassistantapi.rtfd.io/en/latest/api.html#homeassistant_api.Client))
 
-**v2.2.0**
+## v2.2.0
+
 - Implemented async support with `homeassistant_api._async.AsyncClient`
 
-**v2.1.0**
+## v2.1.0
+
 - Added Event support
 
-**v2.0.0**
+## v2.0.0
+
 - Added Data Models
 - Added Documentation
 - Added functions for all endpoints